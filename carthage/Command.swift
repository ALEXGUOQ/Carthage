--- conflicted
+++ resolved
@@ -10,13 +10,9 @@
 import LlamaKit
 
 protocol CommandType {
-	var verb: String { get }
+	class var verb: String { get }
 
-<<<<<<< HEAD
-	func run(arguments: [String]) -> Result<()>
-=======
 	init<S: SequenceType where S.Generator.Element == String>(_ arguments: S)
 
 	func run() -> Result<()>
->>>>>>> 6a7477b7
 }